<<<<<<< HEAD
// pages/proposals/edit/[id].js
// Enhanced proposal editor page with floating AI assistant bubble
// Autosave disabled, version viewing enabled, AI chatbot integrated as floating bubble

=======
>>>>>>> 7f62bea7
import React, { useState, useEffect, useCallback } from 'react';
import { useRouter } from 'next/router';
import { useAuth } from '../../../contexts/AuthContext';
import { useToast } from '../../../hooks/useToast';
import { api } from '../../../lib/api';
import useSWR from 'swr';
import { fetcher } from '../../../lib/api';
import LoadingSpinner from '../../../components/LoadingSpinner';
import AutosaveIndicator from '../../../components/ProposalEditor/AutosaveIndicator';
import ToolbarSection from '../../../components/ProposalEditor/ToolbarSection';
import ContentArea from '../../../components/ProposalEditor/ContentArea';
import ExportControls from '../../../components/ProposalEditor/ExportControls';
<<<<<<< HEAD
import FloatingAIAssistant from '../../../components/ProposalEditor/FloatingAIAssistant';
=======
import TranslationPanel from '../../../components/Translation/TranslationPanel';
>>>>>>> 7f62bea7
import { Card, CardContent, CardHeader, CardTitle } from '../../../components/ui/card';
import { Button } from '../../../components/ui/button';
import { Badge } from '../../../components/ui/badge';
import Link from 'next/link';
import { ArrowLeft, Sparkles, History, Building2, Clock, Shield, AlertCircle, CheckCircle, Send, ExternalLink, FileText, Award, TrendingUp, Trophy, Clock as Blocks, Plus, RefreshCw, Maximize, Minimize, Languages, Lightbulb, Eye, EyeOff } from 'lucide-react';
import { format } from 'date-fns';

// Helper function to sanitize company experience text
const sanitizeExperienceText = (text) => {
  if (!text || typeof text !== 'string') return '';
  
  // Remove common placeholder text patterns
  const placeholderPatterns = [
    /You can enter this information into the fields\s*\.?\s*/gi,
    /\*\*Company Background:\*\*\s*/gi,
    /\*\*Certifications:\*\*\s*/gi,
    /\*\*Company Experience:\*\*\s*/gi,
    /\*\*Experience:\*\*\s*/gi,
    /Please complete your profile first\s*\.?\s*/gi,
    /Enter your company information here\s*\.?\s*/gi,
    /Add your company details\s*\.?\s*/gi,
    /Complete your company profile\s*\.?\s*/gi,
    // Remove duplicate company name patterns
    /^([^.]+)\s+is\s+\1\s+/gi,
    // Remove excessive whitespace and newlines
    /\n\s*\n\s*\n/g,
    /\s{3,}/g
  ];
  
  let cleanedText = text;
  
  // Apply all sanitization patterns
  placeholderPatterns.forEach(pattern => {
    if (pattern.toString().includes('\\n')) {
      cleanedText = cleanedText.replace(pattern, '\n\n');
    } else {
      cleanedText = cleanedText.replace(pattern, ' ');
    }
  });
  
  // Clean up extra whitespace and normalize
  cleanedText = cleanedText
    .replace(/\s+/g, ' ') // Replace multiple spaces with single space
    .replace(/\n\s*\n\s*\n/g, '\n\n') // Replace multiple newlines with double newline
    .trim();
  
  return cleanedText;
};

export default function ProposalEditorPage() {
  const router = useRouter();
  const { user, loading: authLoading } = useAuth();
  const { addToast } = useToast();
  const { id } = router.query;
  
  const [proposal, setProposal] = useState(null);
  const [loading, setLoading] = useState(true);
  const [error, setError] = useState(null);
  const [isCreatingProposal, setIsCreatingProposal] = useState(false);
  const [companyProfile, setCompanyProfile] = useState(null);

  // Editor state
  const [content, setContent] = useState('');
  const [saveStatus, setSaveStatus] = useState('saved');
  const [lastSaved, setLastSaved] = useState(null);
  const [hasUnsavedChanges, setHasUnsavedChanges] = useState(false);
  const [isGeneratingImprovement, setIsGeneratingImprovement] = useState(false);
  const [isSubmitting, setIsSubmitting] = useState(false);
  const [isFullScreen, setIsFullScreen] = useState(false);
  
  // Translation state
  const [showTranslationPanel, setShowTranslationPanel] = useState(false);
  const [translatedContent, setTranslatedContent] = useState('');

  // AI Improvement Insights state
  const [showImprovementInsights, setShowImprovementInsights] = useState(false);
  const [aiInsights, setAiInsights] = useState([]);

  // Redirect to login if not authenticated
  useEffect(() => {
    if (!authLoading && !user) {
      router.push('/login');
    }
  }, [user, authLoading, router]);

  // Load proposal data
  useEffect(() => {
    if (id && user) {
      loadProposal();
    } else if (id && !user && !authLoading) {
      setError('authentication');
      setLoading(false);
    }
  }, [id, user, authLoading]);

  // Load company profile for quick insert
  useEffect(() => {
    if (user) {
      loadCompanyProfile();
    }
  }, [user]);

  // Fetch tender details using proposal's tenderId
  const { data: tender } = useSWR(
    proposal?.tenderId ? `/api/tenders/${proposal.tenderId}` : null,
    fetcher
  );

  // Fetch version history
  const { data: versions, mutate: mutateVersions } = useSWR(
    id ? `/api/versions/${id}` : null,
    fetcher
  );

  const loadProposal = async () => {
    if (!id) {
      setError('invalid_id');
      setLoading(false);
      return;
    }

    try {
      setLoading(true);
      const data = await api(`/api/proposals/${id}`);
      setProposal(data);
      setContent(data.content || '');
      setError(null);
    } catch (error) {
      console.error('Error loading proposal:', error);
      setError('not_found');
    } finally {
      setLoading(false);
    }
  };

  const loadCompanyProfile = async () => {
    try {
      const profile = await api('/api/company');
      setCompanyProfile(profile);
    } catch (error) {
      console.error('Error loading company profile:', error);
    }
  };

  // Create a new proposal for the first available tender
  const handleCreateProposal = async () => {
    try {
      setIsCreatingProposal(true);
      
      const tenders = await api('/api/tenders');
      if (!tenders || tenders.length === 0) {
        addToast('No tenders available to create a proposal for', 'error');
        return;
      }

      const firstTender = tenders[0];
      
      const result = await api('/api/generateProposal', {
        method: 'POST',
        body: { tenderId: firstTender.id }
      });

      router.push(`/proposals/edit/${result.proposalId}`);
      addToast('New proposal created successfully!', 'success');
    } catch (error) {
      console.error('Error creating proposal:', error);
      addToast('Failed to create proposal', 'error');
    } finally {
      setIsCreatingProposal(false);
    }
  };

  // Retry loading the proposal
  const handleRetryLoad = () => {
    setError(null);
    loadProposal();
  };

  // Manual save functionality
  const saveContent = useCallback(async () => {
    if (!id || !user || !hasUnsavedChanges) return;

    try {
      setSaveStatus('saving');
      
      await api('/api/saveDraft', {
        method: 'POST',
        body: { proposalId: id, content }
      });
      
      setSaveStatus('saved');
      setLastSaved(new Date().toISOString());
      setHasUnsavedChanges(false);
      
      mutateVersions();
    } catch (error) {
      setSaveStatus('error');
      console.error('Save failed:', error);
    }
  }, [id, content, user, hasUnsavedChanges, mutateVersions]);

  // Handle content changes
  const handleContentChange = (newContent) => {
    setContent(newContent);
    setHasUnsavedChanges(true);
    setSaveStatus('unsaved');
  };

  // Handle formatting commands
  const handleFormat = (action, value) => {
    switch (action) {
      case 'bold':
        insertFormatting('**', '**');
        break;
      case 'italic':
        insertFormatting('*', '*');
        break;
      case 'bulletList':
        insertFormatting('\n• ');
        break;
      case 'numberedList':
        insertFormatting('\n1. ');
        break;
      case 'heading':
        if (value === 'heading1') insertFormatting('# ');
        else if (value === 'heading2') insertFormatting('## ');
        else if (value === 'heading3') insertFormatting('### ');
        break;
      default:
        console.log('Format action not implemented:', action);
    }
  };

  // Insert formatting at cursor position
  const insertFormatting = (before, after = '') => {
    const textarea = document.querySelector('textarea');
    if (!textarea) return;

    const start = textarea.selectionStart;
    const end = textarea.selectionEnd;
    const selectedText = content.substring(start, end);
    const newContent = content.substring(0, start) + before + selectedText + after + content.substring(end);
    
    handleContentChange(newContent);
    
    setTimeout(() => {
      textarea.focus();
      textarea.setSelectionRange(start + before.length, end + before.length);
    }, 0);
  };

  // Handle translated content
  const handleTranslatedContentChange = (newTranslatedContent) => {
    setTranslatedContent(newTranslatedContent);
  };

  // Use translated content as main content
  const useTranslatedContent = () => {
    if (translatedContent) {
      setContent(translatedContent);
      setHasUnsavedChanges(true);
      addToast('Translated content loaded into editor', 'success');
    }
  };

  // Manual save
  const handleManualSave = () => {
    saveContent();
    addToast('Proposal saved successfully!', 'success');
  };

  // AI Improve functionality with insights (no translation needed)
  const handleImproveProposal = async () => {
    if (!proposal?.tenderId) {
      addToast('Unable to improve proposal - tender information missing', 'error');
      return;
    }

    try {
      setIsGeneratingImprovement(true);
      const result = await api('/api/improveProposal', {
        method: 'POST',
        body: { 
          tenderId: proposal.tenderId, 
          proposalContent: content 
        }
      });
      
      setContent(result.improvedContent);
      
      // AI insights are now in the correct language - no translation needed
      setAiInsights(result.insights || []);
      
      setHasUnsavedChanges(true);
      setShowImprovementInsights(true);
      addToast('Proposal improved successfully!', 'success');
    } catch (error) {
      addToast('Failed to improve proposal', 'error');
    } finally {
      setIsGeneratingImprovement(false);
    }
  };

  // Submit proposal
  const handleSubmitProposal = async () => {
    try {
      setIsSubmitting(true);
      const result = await api('/api/submitProposal', {
        method: 'POST',
        body: { proposalId: id }
      });
      
      addToast(`Proposal submitted! Transaction ID: ${result.txId}`, 'success');
      router.push('/reputation');
    } catch (error) {
      addToast('Failed to submit proposal', 'error');
    } finally {
      setIsSubmitting(false);
    }
  };

  // Insert company information using database data with sanitization
  const insertCompanyInfo = (section) => {
    if (!companyProfile) {
      addToast('Company profile not loaded. Please complete your profile first.', 'error');
      return;
    }

    // Sanitize the experience text before using it
    const cleanExperience = sanitizeExperienceText(companyProfile.experience);
    const companyName = companyProfile.name || 'Our Company';

    const companyInfo = {
      background: `\n\n**Company Background:**\n${companyName} is ${cleanExperience || 'a professional company with extensive experience in our field'}.\n\n`,
      certifications: `\n\n**Certifications:**\n${companyProfile.certifications && companyProfile.certifications.length > 0 
        ? companyProfile.certifications.map(cert => `- ${cert}`).join('\n') 
        : '- Professional certifications available upon request'}\n\n`,
      experience: `\n\n**Company Experience:**\n${cleanExperience || 'Our company brings extensive experience and proven capabilities to this project.'}\n\n`
    };

    const insertion = companyInfo[section] || "";
    const textarea = document.querySelector('textarea');
    if (textarea) {
      const cursorPosition = textarea.selectionStart;
      const newContent = content.slice(0, cursorPosition) + insertion + content.slice(cursorPosition);
      handleContentChange(newContent);
      
      setTimeout(() => {
        textarea.focus();
        textarea.setSelectionRange(cursorPosition + insertion.length, cursorPosition + insertion.length);
      }, 0);
    }
  };

  // Load version content into editor
  const handleViewVersion = (version) => {
    setContent(version.content);
    setHasUnsavedChanges(true);
    addToast(`Loaded version ${version.version} into editor`, 'success');
  };

  // Toggle full screen mode
  const toggleFullScreen = () => {
    setIsFullScreen(!isFullScreen);
  };

  // Keyboard shortcuts
  useEffect(() => {
    const handleKeyDown = (e) => {
      if (e.ctrlKey && e.key === 's') {
        e.preventDefault();
        handleManualSave();
      }
      if (e.key === 'F11' || (e.ctrlKey && e.shiftKey && e.key === 'F')) {
        e.preventDefault();
        toggleFullScreen();
      }
      if (e.key === 'Escape' && isFullScreen) {
        setIsFullScreen(false);
      }
    };

    document.addEventListener('keydown', handleKeyDown);
    return () => document.removeEventListener('keydown', handleKeyDown);
  }, [isFullScreen]);

  // Warn about unsaved changes
  useEffect(() => {
    const handleBeforeUnload = (e) => {
      if (hasUnsavedChanges) {
        e.preventDefault();
        e.returnValue = '';
      }
    };

    window.addEventListener('beforeunload', handleBeforeUnload);
    return () => window.removeEventListener('beforeunload', handleBeforeUnload);
  }, [hasUnsavedChanges]);

  // Show loading state
  if (authLoading || loading) {
    return (
      <div className="min-h-screen flex items-center justify-center">
        <LoadingSpinner size="large" message="Loading proposal editor..." />
      </div>
    );
  }

  // Handle different error states
  if (error) {
    return (
      <div className="max-w-4xl mx-auto px-4 sm:px-6 lg:px-8 py-8">
        <div className="text-center">
          <div className="mx-auto flex items-center justify-center h-12 w-12 rounded-full bg-red-100 mb-4">
            <AlertCircle className="h-6 w-6 text-red-600" />
          </div>
          
          {error === 'authentication' && (
            <>
              <h3 className="text-lg font-medium text-gray-900 mb-2">Authentication Required</h3>
              <p className="text-gray-600 mb-4">Please log in to access the proposal editor.</p>
              <Link href="/login" className="btn btn-primary">
                Go to Login
              </Link>
            </>
          )}
          
          {error === 'invalid_id' && (
            <>
              <h3 className="text-lg font-medium text-gray-900 mb-2">Invalid Proposal ID</h3>
              <p className="text-gray-600 mb-4">The proposal ID in the URL is not valid.</p>
              <div className="flex space-x-3 justify-center">
                <button onClick={() => router.back()} className="btn btn-secondary">
                  Go Back
                </button>
                <Link href="/tenders" className="btn btn-primary">
                  Browse Tenders
                </Link>
              </div>
            </>
          )}
          
          {error === 'not_found' && (
            <>
              <h3 className="text-lg font-medium text-gray-900 mb-2">Proposal Not Found</h3>
              <div className="text-gray-600 mb-6 space-y-2">
                <p>This proposal doesn't exist or may have been removed.</p>
                <p className="text-sm">
                  <strong>Note:</strong> Proposals are now stored in the Supabase database and should persist across sessions.
                </p>
              </div>
              
              <div className="bg-blue-50 border border-blue-200 rounded-lg p-4 mb-6 text-left max-w-md mx-auto">
                <h4 className="text-sm font-medium text-blue-900 mb-2">Quick Solutions:</h4>
                <div className="space-y-3">
                  <div className="flex items-center justify-between">
                    <span className="text-sm text-blue-800">Create a new proposal</span>
                    <Button 
                      size="sm" 
                      onClick={handleCreateProposal}
                      disabled={isCreatingProposal}
                      className="bg-blue-600 hover:bg-blue-700"
                    >
                      {isCreatingProposal ? (
                        <>
                          <div className="animate-spin rounded-full h-3 w-3 border-b-2 border-white mr-1"></div>
                          Creating...
                        </>
                      ) : (
                        <>
                          <Plus className="w-3 h-3 mr-1" />
                          Create
                        </>
                      )}
                    </Button>
                  </div>
                  <div className="flex items-center justify-between">
                    <span className="text-sm text-blue-800">Try loading again</span>
                    <Button 
                      size="sm" 
                      variant="outline"
                      onClick={handleRetryLoad}
                    >
                      <RefreshCw className="w-3 h-3 mr-1" />
                      Retry
                    </Button>
                  </div>
                </div>
              </div>
              
              <div className="flex space-x-3 justify-center">
                <button onClick={() => router.back()} className="btn btn-secondary">
                  Go Back
                </button>
                <Link href="/tenders" className="btn btn-primary">
                  Browse Tenders
                </Link>
              </div>
            </>
          )}
        </div>
      </div>
    );
  }

  // Don't render if user is not authenticated
  if (!user) {
    return null;
  }

  const isSubmitted = proposal?.status === 'submitted';

  return (
    <div className={`${
      isFullScreen 
        ? 'fixed inset-0 z-[9999] bg-white overflow-auto p-0' 
        : 'max-w-7xl mx-auto px-4 sm:px-6 lg:px-8 py-8'
    }`}>
      {/* Header - hidden in full screen */}
      {!isFullScreen && (
        <div className="mb-6">
          <Link href="/tenders" className="flex items-center space-x-2 text-blue-600 hover:text-blue-700 mb-4">
            <ArrowLeft className="w-4 h-4" />
            <span>Back to Tender Details</span>
          </Link>
          
          <div className="flex items-center justify-between">
            <div>
              <h1 className="text-2xl font-bold text-gray-900">Proposal Editor</h1>
              <p className="text-gray-600">{proposal?.tenderTitle}</p>
            </div>
            
            <div className="flex items-center space-x-3">
              {lastSaved && (
                <span className="text-sm text-gray-500 flex items-center space-x-1">
                  <Clock className="w-4 h-4" />
                  <span>Saved {format(new Date(lastSaved), "HH:mm")}</span>
                </span>
              )}
              {hasUnsavedChanges && (
                <span className="text-sm text-amber-600">Unsaved changes</span>
              )}
              <Button variant="outline" onClick={handleManualSave} disabled={!hasUnsavedChanges}>
                Save Draft
              </Button>
            </div>
          </div>
        </div>
      )}

      <div className={`${
        isFullScreen 
          ? 'grid grid-cols-1 gap-0 h-full' 
          : 'grid grid-cols-1 lg:grid-cols-4 gap-8'
      }`}>
        {/* Main Editor - Now takes full width */}
        <div className={isFullScreen ? 'col-span-1 h-full' : 'lg:col-span-4'}>
          <Card className={`${
            isFullScreen 
              ? 'h-full border-0 shadow-none rounded-none' 
              : ''
          }`}>
            <CardHeader className="pb-4">
              <div className="flex items-center justify-between">
                <CardTitle>Proposal Content</CardTitle>
                <div className="flex items-center space-x-2">
                  <AutosaveIndicator status={saveStatus} lastSaved={lastSaved} />
                  <Button 
                    variant="outline" 
                    size="sm"
                    onClick={handleImproveProposal}
                    disabled={isGeneratingImprovement || !content.trim()}
                  >
                    <Sparkles className="w-4 h-4 mr-2" />
                    {isGeneratingImprovement ? 'Improving...' : 'AI Improve'}
                  </Button>
                  <Button variant="outline" size="sm">
                    <History className="w-4 h-4 mr-2" />
                    Versions
                  </Button>
                  <Button 
                    variant="outline" 
                    size="sm"
                    onClick={() => setShowTranslationPanel(!showTranslationPanel)}
                    className={showTranslationPanel ? 'bg-purple-50 text-purple-700' : ''}
                  >
                    <Languages className="w-4 h-4 mr-2" />
                    Translate
                  </Button>
                  <Button 
                    variant="outline" 
                    size="sm"
                    onClick={toggleFullScreen}
                    title={isFullScreen ? 'Exit Full Screen (Esc)' : 'Full Screen (F11)'}
                  >
                    {isFullScreen ? (
                      <Minimize className="w-4 h-4" />
                    ) : (
                      <Maximize className="w-4 h-4" />
                    )}
                  </Button>
                </div>
              </div>
            </CardHeader>
            <CardContent className={`${
              isFullScreen ? 'flex flex-col flex-1 p-0' : 'p-0'
            }`}>
              {!isSubmitted && (
                <ToolbarSection onFormat={handleFormat} disabled={isSubmitted} />
              )}
              <ContentArea
                content={content}
                onChange={handleContentChange}
                readOnly={isSubmitted}
                placeholder="Start writing your proposal..."
                isFullScreen={isFullScreen}
              />
            </CardContent>
          </Card>

          {/* AI Improvement Insights Panel */}
          {showImprovementInsights && aiInsights.length > 0 && !isFullScreen && (
            <Card className="mt-6 border-green-200 bg-green-50/50">
              <CardHeader>
                <div className="flex items-center justify-between">
                  <CardTitle className="flex items-center space-x-2 text-green-900">
                    <Lightbulb className="w-5 h-5" />
                    <span>AI Improvement Insights</span>
                  </CardTitle>
                  <Button
                    variant="ghost"
                    size="sm"
                    onClick={() => setShowImprovementInsights(false)}
                  >
                    <EyeOff className="w-4 h-4" />
                  </Button>
                </div>
              </CardHeader>
              <CardContent>
                <div className="space-y-4">
                  <p className="text-sm text-green-700 mb-4">
                    Here's what the AI improved in your proposal:
                  </p>
                  
                  {aiInsights.map((insight, index) => (
                    <div key={index} className="bg-white border border-green-200 rounded-lg p-4">
                      <div className="flex items-start space-x-3">
                        <div className="w-6 h-6 bg-green-100 rounded-full flex items-center justify-center flex-shrink-0 mt-0.5">
                          <span className="text-green-700 text-xs font-bold">{index + 1}</span>
                        </div>
                        <div className="flex-1">
                          <h4 className="font-medium text-green-900 mb-2">
                            {insight.change}
                          </h4>
                          <p className="text-sm text-green-800 leading-relaxed">
                            {insight.explanation}
                          </p>
                        </div>
                      </div>
                    </div>
                  ))}
                </div>
              </CardContent>
            </Card>
          )}

          {/* Translation Panel */}
          {showTranslationPanel && !isFullScreen && (
            <div className="mt-6">
              <TranslationPanel
                originalContent={content}
                onTranslatedContentChange={handleTranslatedContentChange}
                originalLanguage="en"
              />
              {translatedContent && (
                <div className="mt-4 flex justify-end">
                  <Button 
                    onClick={useTranslatedContent}
                    className="bg-purple-600 hover:bg-purple-700"
                  >
                    Use Translated Content
                  </Button>
                </div>
              )}
            </div>
          )}
        </div>
<<<<<<< HEAD
=======

        {/* Sidebar - hidden in full screen */}
        {!isFullScreen && (
          <div className="space-y-6">
            {/* Quick Insert */}
            <Card>
              <CardHeader>
                <CardTitle className="flex items-center space-x-2">
                  <Building2 className="w-5 h-5" />
                  <span>Quick Insert</span>
                </CardTitle>
              </CardHeader>
              <CardContent className="space-y-2">
                <Button 
                  variant="outline" 
                  size="sm" 
                  className="w-full justify-start"
                  onClick={() => insertCompanyInfo('background')}
                  disabled={isSubmitted || !companyProfile}
                >
                  Company Background
                </Button>
                <Button 
                  variant="outline" 
                  size="sm" 
                  className="w-full justify-start"
                  onClick={() => insertCompanyInfo('certifications')}
                  disabled={isSubmitted || !companyProfile}
                >
                  Certifications
                </Button>
                <Button 
                  variant="outline" 
                  size="sm" 
                  className="w-full justify-start"
                  onClick={() => insertCompanyInfo('experience')}
                  disabled={isSubmitted || !companyProfile}
                >
                  Past Experience
                </Button>
                {!companyProfile && (
                  <p className="text-xs text-gray-500 mt-2">
                    Complete your company profile to enable quick insert
                  </p>
                )}
              </CardContent>
            </Card>

            {/* AI Insights Toggle */}
            {aiInsights.length > 0 && (
              <Card className="border-green-200 bg-green-50/50">
                <CardHeader>
                  <CardTitle className="flex items-center space-x-2 text-green-900">
                    <Lightbulb className="w-5 h-5" />
                    <span>AI Insights</span>
                  </CardTitle>
                </CardHeader>
                <CardContent>
                  <p className="text-sm text-green-700 mb-3">
                    {aiInsights.length} improvement{aiInsights.length !== 1 ? 's' : ''} made to your proposal
                  </p>
                  <Button
                    variant="outline"
                    size="sm"
                    className="w-full border-green-300 text-green-700 hover:bg-green-50"
                    onClick={() => setShowImprovementInsights(!showImprovementInsights)}
                  >
                    {showImprovementInsights ? (
                      <>
                        <EyeOff className="w-4 h-4 mr-2" />
                        Hide Insights
                      </>
                    ) : (
                      <>
                        <Eye className="w-4 h-4 mr-2" />
                        View Insights
                      </>
                    )}
                  </Button>
                </CardContent>
              </Card>
            )}

            {/* Version History */}
            <Card>
              <CardHeader>
                <CardTitle className="flex items-center space-x-2">
                  <History className="w-5 h-5" />
                  <span>Version History</span>
                </CardTitle>
              </CardHeader>
              <CardContent>
                <div className="space-y-3">
                  {versions && versions.length > 0 ? (
                    versions.slice(0, 5).map((version) => (
                      <div key={version.id} className="flex items-center justify-between p-2 border border-gray-200 rounded">
                        <div>
                          <p className="text-sm font-medium">Version {version.version}</p>
                          <p className="text-xs text-gray-500">{format(new Date(version.createdAt), "MMM d, HH:mm")}</p>
                        </div>
                        <Button 
                          variant="ghost" 
                          size="sm"
                          onClick={() => handleViewVersion(version)}
                          disabled={isSubmitted}
                        >
                          View
                        </Button>
                      </div>
                    ))
                  ) : (
                    <div className="text-center py-4">
                      <p className="text-sm text-gray-500">No versions yet</p>
                      <p className="text-xs text-gray-400 mt-1">Versions are created when you save drafts</p>
                    </div>
                  )}
                </div>
              </CardContent>
            </Card>

            {/* Submit Proposal */}
            <Card className="border-green-200 bg-green-50/50">
              <CardHeader>
                <CardTitle className="flex items-center space-x-2 text-green-900">
                  <Shield className="w-5 h-5" />
                  <span>Submit Proposal</span>
                </CardTitle>
              </CardHeader>
              <CardContent>
                <div className="space-y-4">
                  <div className="flex items-start space-x-2 text-sm">
                    <AlertCircle className="w-4 h-4 text-amber-500 mt-0.5" />
                    <p className="text-gray-700">
                      Submitting will record your proposal on the Algorand blockchain and lock further edits.
                    </p>
                  </div>
                  
                  <div className="space-y-2">
                    <div className="flex items-center space-x-2 text-sm">
                      <CheckCircle className="w-4 h-4 text-green-500" />
                      <span>Proposal content ready</span>
                    </div>
                    <div className="flex items-center space-x-2 text-sm">
                      <CheckCircle className="w-4 h-4 text-green-500" />
                      <span>Company profile complete</span>
                    </div>
                    <div className="flex items-center space-x-2 text-sm">
                      <CheckCircle className="w-4 h-4 text-green-500" />
                      <span>All requirements met</span>
                    </div>
                  </div>

                  <Button 
                    className="w-full bg-green-600 hover:bg-green-700"
                    onClick={handleSubmitProposal}
                    disabled={isSubmitting || isSubmitted || !content.trim()}
                  >
                    {isSubmitting ? (
                      <>
                        <div className="animate-spin rounded-full h-4 w-4 border-b-2 border-white mr-2"></div>
                        Submitting to Blockchain...
                      </>
                    ) : (
                      <>
                        <Send className="w-4 h-4 mr-2" />
                        Submit Proposal
                      </>
                    )}
                  </Button>
                </div>
              </CardContent>
            </Card>

            {/* Tender Reference */}
            <Card>
              <CardHeader>
                <CardTitle>Tender Reference</CardTitle>
              </CardHeader>
              <CardContent>
                {tender ? (
                  <div className="space-y-2 text-sm">
                    <div>
                      <span className="text-gray-500">Budget:</span>
                      <p className="font-semibold">{tender.budget || 'Not specified'}</p>
                    </div>
                    <div>
                      <span className="text-gray-500">Closing:</span>
                      <p className="font-semibold">{tender.closingDate ? format(new Date(tender.closingDate), "MMM d, yyyy") : 'Not specified'}</p>
                    </div>
                    <div>
                      <span className="text-gray-500">Category:</span>
                      <p className="font-semibold">{tender.category}</p>
                    </div>
                    <Link href={`/tenders/${tender.id}`} className="block mt-3">
                      <Button variant="outline" size="sm" className="w-full">
                        View Full Tender
                      </Button>
                    </Link>
                  </div>
                ) : (
                  <div className="text-center py-4">
                    <p className="text-sm text-gray-500">Loading tender details...</p>
                  </div>
                )}
              </CardContent>
            </Card>
          </div>
        )}
>>>>>>> 7f62bea7
      </div>

      {/* Floating AI Assistant - Only visible when not in full screen and not submitted */}
      {!isFullScreen && !isSubmitted && (
        <FloatingAIAssistant
          tenderId={tender?.id}
          proposalId={proposal?.id}
          currentProposalContent={content}
          onUpdateProposalContent={handleContentChange}
        />
      )}
    </div>
  );
}<|MERGE_RESOLUTION|>--- conflicted
+++ resolved
@@ -1,10 +1,4 @@
-<<<<<<< HEAD
-// pages/proposals/edit/[id].js
-// Enhanced proposal editor page with floating AI assistant bubble
-// Autosave disabled, version viewing enabled, AI chatbot integrated as floating bubble
-
-=======
->>>>>>> 7f62bea7
+
 import React, { useState, useEffect, useCallback } from 'react';
 import { useRouter } from 'next/router';
 import { useAuth } from '../../../contexts/AuthContext';
@@ -17,11 +11,8 @@
 import ToolbarSection from '../../../components/ProposalEditor/ToolbarSection';
 import ContentArea from '../../../components/ProposalEditor/ContentArea';
 import ExportControls from '../../../components/ProposalEditor/ExportControls';
-<<<<<<< HEAD
 import FloatingAIAssistant from '../../../components/ProposalEditor/FloatingAIAssistant';
-=======
 import TranslationPanel from '../../../components/Translation/TranslationPanel';
->>>>>>> 7f62bea7
 import { Card, CardContent, CardHeader, CardTitle } from '../../../components/ui/card';
 import { Button } from '../../../components/ui/button';
 import { Badge } from '../../../components/ui/badge';
@@ -709,8 +700,7 @@
             </div>
           )}
         </div>
-<<<<<<< HEAD
-=======
+
 
         {/* Sidebar - hidden in full screen */}
         {!isFullScreen && (
@@ -919,7 +909,7 @@
             </Card>
           </div>
         )}
->>>>>>> 7f62bea7
+ 
       </div>
 
       {/* Floating AI Assistant - Only visible when not in full screen and not submitted */}
