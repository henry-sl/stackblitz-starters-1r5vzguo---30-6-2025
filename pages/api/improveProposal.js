// pages/api/improveProposal.js
// API endpoint for AI-powered proposal improvement using structured prompts
// Enhanced language detection with ultra-conservative Malay detection

import { createClient } from '@supabase/supabase-js';
import { tenderOperations, companyOperations } from '../../lib/database';
import { buildPrompt, validateResponse, TASK_CONFIGS } from '../../lib/aiPrompts';

// Helper function to sanitize JSON strings and handle control characters
function sanitizeJsonString(str) {
  return str
    .replace(/\\/g, '\\\\')  // Escape backslashes
    .replace(/\n/g, '\\n')   // Escape newlines
    .replace(/\r/g, '\\r')   // Escape carriage returns
    .replace(/\t/g, '\\t')   // Escape tabs
    .replace(/"/g, '\\"')    // Escape quotes
    .replace(/\f/g, '\\f')   // Escape form feeds
    .replace(/\b/g, '\\b');  // Escape backspaces
}

// ULTRA-CONSERVATIVE language detection function
function detectLanguage(text) {
  if (!text || typeof text !== 'string') return 'en';
  
  // Clean text for analysis - remove markdown, punctuation, but keep structure
  const cleanText = text.toLowerCase()
    .replace(/[#*\-_`]/g, ' ')  // Remove markdown
    .replace(/[^\w\s]/g, ' ')   // Remove punctuation but keep words and spaces
    .replace(/\s+/g, ' ')       // Normalize whitespace
    .trim();
  
  // Split into words for analysis
  const words = cleanText.split(' ').filter(word => word.length > 2); // Only consider words longer than 2 chars
  
  if (words.length === 0) return 'en';
  
  console.log(`[Language Detection] Analyzing ${words.length} words from: "${text.substring(0, 150)}..."`);
  
  // EXTREMELY SPECIFIC Malay indicators - words that NEVER appear in English business contexts
  const ultraSpecificMalayWords = {
    // Core Malay function words that are impossible in English
    'adalah': 15, 'dengan': 15, 'untuk': 15, 'dalam': 15, 'pada': 15, 'dari': 15, 'yang': 15,
    'akan': 15, 'telah': 15, 'sudah': 15, 'belum': 15, 'tidak': 15, 'bukan': 15,
    'kami': 15, 'kita': 15, 'mereka': 15, 'anda': 15, 'saya': 15,
    'kepada': 15, 'daripada': 15, 'mengenai': 15, 'terhadap': 15,
    
    // Malay-specific business terms
    'syarikat': 20, 'cadangan': 20, 'keperluan': 20, 'perkhidmatan': 20, 'penyelenggaraan': 20,
    'pembinaan': 15, 'kerajaan': 20, 'latar': 15, 'belakang': 10, 'sijil': 20, 'pensijilan': 20,
    'ringkasan': 20, 'eksekutif': 10, 'bahagian': 20, 'maklumat': 20, 'tambahan': 15,
    'meningkatkan': 20, 'kredibiliti': 20, 'menunjukkan': 20, 'kesesuaian': 20,
    'menggunakan': 20, 'bahasa': 15, 'perniagaan': 20, 'persepsi': 20, 'positif': 8,
    'komitmen': 12, 'standard': 8, 'tinggi': 12, 'memastikan': 20, 'menyediakan': 20,
    'melaksanakan': 20, 'mencapai': 20, 'berkesan': 20, 'berkualiti': 20, 'profesional': 8,
    
    // Malay improvement-specific terms
    'diperkukuhkan': 25, 'diperbaiki': 25, 'ditambah': 25, 'dipertingkatkan': 25, 
    'diperkemas': 25, 'menyeluruh': 20, 'panel': 8, 'penilai': 15
  };
  
  // EXTREMELY SPECIFIC English indicators - words that NEVER appear in Malay business contexts
  const ultraSpecificEnglishWords = {
    // Core English function words that are impossible in Malay
    'the': 15, 'and': 15, 'with': 15, 'for': 15, 'from': 15, 'that': 15, 'this': 15,
    'will': 15, 'has': 15, 'have': 15, 'not': 15, 'also': 15, 'only': 15, 'can': 15,
    'they': 15, 'our': 15, 'you': 15, 'your': 15, 'his': 15, 'her': 15, 'its': 15, 'their': 15,
    'we': 15, 'are': 15, 'is': 15, 'to': 15, 'of': 15, 'in': 15, 'on': 15,
    'as': 15, 'be': 15, 'by': 15, 'at': 15, 'an': 15, 'or': 15, 'if': 15,
    'about': 15, 'towards': 15, 'using': 15, 'ensure': 15, 'provide': 15, 
    'implement': 15, 'achieve': 15, 'deliver': 15,
    
    // English-specific business terms
    'company': 12, 'proposal': 15, 'requirements': 20, 'services': 15, 'maintenance': 15,
    'construction': 12, 'government': 15, 'background': 12, 'certifications': 20,
    'executive': 10, 'summary': 15, 'enhanced': 20, 'strengthened': 20, 'reorganized': 20,
    'additional': 15, 'information': 12, 'increase': 15, 'credibility': 15,
    'demonstrate': 20, 'suitability': 20, 'language': 10, 'business': 10,
    'perception': 20, 'commitment': 12, 'standards': 12, 'improved': 20, 'better': 15,
    'comprehensive': 20
  };
  
  // Count weighted word matches with stricter thresholds
  let malayScore = 0;
  let englishScore = 0;
  let malayWordCount = 0;
  let englishWordCount = 0;
  
  words.forEach(word => {
    if (ultraSpecificMalayWords[word]) {
      malayScore += ultraSpecificMalayWords[word];
      malayWordCount++;
    }
    if (ultraSpecificEnglishWords[word]) {
      englishScore += ultraSpecificEnglishWords[word];
      englishWordCount++;
    }
  });
  
  // ULTRA-SPECIFIC pattern matching for Malay (only the most distinctive patterns)
  const textLower = cleanText;
  
  // EXTREMELY STRONG Malay patterns (virtually impossible in English)
  if (textLower.includes('telah diperkukuhkan') || textLower.includes('telah ditambah')) malayScore += 30;
  if (textLower.includes('yang telah') || textLower.includes('yang akan')) malayScore += 25;
  if (textLower.includes('kami adalah') || textLower.includes('syarikat kami')) malayScore += 25;
  if (textLower.includes('dengan pengalaman') || textLower.includes('dalam bidang')) malayScore += 20;
  if (textLower.includes('kepada panel') || textLower.includes('panel penilai')) malayScore += 25;
  if (textLower.includes('bahasa malaysia') || textLower.includes('bahasa melayu')) malayScore += 30;
  if (textLower.includes('diperkukuhkan dengan') || textLower.includes('ditambah bahagian')) malayScore += 30;
  
  // EXTREMELY STRONG English patterns (virtually impossible in Malay)
  if (textLower.includes('we are pleased') || textLower.includes('our company')) englishScore += 25;
  if (textLower.includes('the company') || textLower.includes('the project')) englishScore += 20;
  if (textLower.includes('has been') || textLower.includes('have been')) englishScore += 20;
  if (textLower.includes('will be') || textLower.includes('can be')) englishScore += 18;
  if (textLower.includes('is a leading') || textLower.includes('are a leading')) englishScore += 20;
  if (textLower.includes('look forward') || textLower.includes('thank you')) englishScore += 20;
  if (textLower.includes('enhanced with') || textLower.includes('strengthened with')) englishScore += 25;
  
  // Business entity indicators (minimal weight)
  if (textLower.includes('sdn bhd') || textLower.includes('berhad')) malayScore += 1;
  if (textLower.includes('ltd') || textLower.includes('limited') || textLower.includes('inc')) englishScore += 1;
  
  // Calculate percentages and word density
  const totalScore = malayScore + englishScore;
  const totalWords = words.length;
  const malayDensity = malayWordCount / totalWords * 100;
  const englishDensity = englishWordCount / totalWords * 100;
  
  console.log(`[Language Detection] Analysis Results:`);
  console.log(`  - Total words: ${totalWords}`);
  console.log(`  - Malay indicators: ${malayWordCount} words, score: ${malayScore}, density: ${malayDensity.toFixed(1)}%`);
  console.log(`  - English indicators: ${englishWordCount} words, score: ${englishScore}, density: ${englishDensity.toFixed(1)}%`);
  
  // EXTREMELY CONSERVATIVE decision logic
  // Require OVERWHELMING evidence for Malay classification
  
  // If very few total indicators, default to English
  if (totalScore < 15) {
    console.log(`[Language Detection] Very low confidence (score: ${totalScore}), defaulting to English`);
    return 'en';
  }
  
  // Require at least 4 strong Malay indicators AND massive score dominance AND high density
  if (malayWordCount >= 4 && 
      malayScore > englishScore * 3 && 
      malayScore >= 50 && 
      malayDensity >= 8) {
    console.log(`[Language Detection] OVERWHELMING Malay evidence: ${malayWordCount} indicators, score ${malayScore} vs ${englishScore}, density ${malayDensity.toFixed(1)}%`);
    return 'ms';
  }
  
  // For all other cases, default to English
  console.log(`[Language Detection] Insufficient Malay evidence, defaulting to English`);
  console.log(`  - Malay word count: ${malayWordCount} (need ≥4)`);
  console.log(`  - Malay score: ${malayScore} (need ≥50 and >3x English)`);
  console.log(`  - English score: ${englishScore}`);
  console.log(`  - Malay density: ${malayDensity.toFixed(1)}% (need ≥8%)`);
  
  return 'en';
}

export default async function handler(req, res) {
  if (req.method !== 'POST') {
    return res.status(405).json({ error: 'Method not allowed' });
  }

  const { tenderId, proposalContent, userInstruction = '', chatHistory = [] } = req.body;
  
  if (!tenderId || !proposalContent) {
    return res.status(400).json({ error: 'tenderId and proposalContent are required' });
  }

  try {
    // Get the authorization token from the request headers
    const token = req.headers.authorization?.replace('Bearer ', '');
    
    if (!token) {
      return res.status(401).json({ error: 'No authorization token provided' });
    }

    // Validate environment variables
    if (!process.env.NEXT_PUBLIC_SUPABASE_URL || !process.env.SUPABASE_SERVICE_ROLE_KEY) {
      return res.status(500).json({ error: 'Server configuration error' });
    }

    // Create Supabase client with service role key
    const supabase = createClient(
      process.env.NEXT_PUBLIC_SUPABASE_URL,
      process.env.SUPABASE_SERVICE_ROLE_KEY
    );

    // Verify the JWT token and get user information
    const { data: { user }, error: authError } = await supabase.auth.getUser(token);
    
    if (authError || !user) {
      return res.status(401).json({ error: 'Invalid or expired token' });
    }

    // Get tender details and company profile for context
    const tender = await tenderOperations.getById(supabase, tenderId);
    const profile = await companyOperations.getProfile(supabase, user.id);
    
    if (!tender) {
      return res.status(404).json({ error: 'Tender not found' });
    }

    // Detect the language of the input content
    const detectedLanguage = detectLanguage(proposalContent);
    console.log(`[Improve Proposal] Final detected language: ${detectedLanguage}`);

    // Mock AI improvement (preserves input language)
    if (!process.env.OPENAI_API_KEY) {
<<<<<<< HEAD
      // Simulate AI improvement with enhanced content based on user instruction
      let improvedContent = proposalContent;
      
      if (userInstruction.toLowerCase().includes('add') || userInstruction.toLowerCase().includes('include')) {
        improvedContent += `\n\n## Additional Information\n\nBased on your request: ${userInstruction}\n\nWe have incorporated the requested information to strengthen our proposal and better align with your specific requirements.`;
      } else if (userInstruction.toLowerCase().includes('remove') || userInstruction.toLowerCase().includes('delete')) {
        improvedContent = proposalContent.replace(/\[Your Company Name\]/g, profile?.name || 'Your Company Name');
      } else if (userInstruction.toLowerCase().includes('emphasize') || userInstruction.toLowerCase().includes('highlight')) {
        improvedContent = proposalContent.replace(/## Executive Summary\n\n.*?\n\n/s, `## Executive Summary

**HIGHLIGHTED:** We are pleased to submit our comprehensive proposal for "${tender.title}" as advertised by ${tender.agency}. ${userInstruction} Our proven track record and specialized expertise make us uniquely positioned to deliver exceptional results that exceed your expectations while ensuring full compliance with all requirements.

`);
      } else {
        // General improvement
        improvedContent = proposalContent
          .replace(/\[Your Company Name\]/g, profile?.name || 'Your Company Name')
          .replace(/## Executive Summary\n\n.*?\n\n/s, `## Executive Summary

We are pleased to submit our comprehensive proposal for "${tender.title}" as advertised by ${tender.agency}. With our proven track record and specialized expertise, we are uniquely positioned to deliver exceptional results that exceed your expectations while ensuring full compliance with all requirements.

Our approach combines industry best practices with innovative solutions, backed by our experienced team and commitment to quality excellence. We understand the critical importance of this project and are prepared to dedicate our full resources to ensure successful completion within the specified timeline and budget.

`);
=======
      let improvedContent;
      let insights;
      
      if (detectedLanguage === 'ms') {
        // Input is in Malay, improve in Malay
        improvedContent = proposalContent
          .replace(/\*\*Latar Belakang Syarikat:\*\*/g, '**Latar Belakang Syarikat:**')
          .replace(/\*\*Sijil:\*\*/g, '**Pensijilan dan Kelayakan:**')
          .replace(/\*\*Pengalaman Syarikat:\*\*/g, '**Pengalaman dan Kepakaran Syarikat:**')
          + `

## Pendekatan Teknikal

Kami mencadangkan pendekatan menyeluruh yang menangani semua keperluan teknikal sambil memastikan kualiti, pematuhan jadual masa, dan keberkesanan kos. Metodologi kami merangkumi:

- Perancangan projek terperinci dan penilaian risiko
- Jaminan kualiti dan pematuhan kepada semua standard
- Pelaporan kemajuan berkala dan komunikasi pihak berkepentingan
- Sokongan dan penyelenggaraan selepas pelaksanaan

## Kesimpulan

Kami berharap dapat peluang untuk membincangkan cadangan kami secara terperinci dan menunjukkan bagaimana ${profile?.name || 'syarikat kami'} dapat menyampaikan nilai luar biasa untuk projek penting ini.

Yang benar,
Pasukan ${profile?.name || 'Syarikat Kami'}`;

        insights = [
          {
            change: "Diperkukuhkan bahagian latar belakang syarikat",
            explanation: "Bahagian latar belakang syarikat telah diperkukuhkan dengan maklumat yang lebih terperinci tentang pengalaman dan keupayaan syarikat. Ini memberikan keyakinan kepada panel penilai tentang kredibiliti dan kesesuaian syarikat untuk projek ini."
          },
          {
            change: "Ditambah bahagian pendekatan teknikal",
            explanation: "Bahagian pendekatan teknikal yang baru ditambah menunjukkan metodologi yang jelas dan terstruktur. Ini membantu panel penilai memahami bagaimana syarikat akan melaksanakan projek dengan jayanya."
          },
          {
            change: "Diperbaiki struktur dan format dokumen",
            explanation: "Struktur dokumen telah diperbaiki dengan penggunaan tajuk yang lebih jelas dan format yang konsisten. Ini meningkatkan kebolehbacaan dan profesionalisme cadangan."
          }
        ];
      } else {
        // Input is in English, improve in English
        improvedContent = proposalContent
          .replace(/\*\*Company Background:\*\*/g, '**Company Background and Expertise:**')
          .replace(/\*\*Certifications:\*\*/g, '**Certifications and Qualifications:**')
          .replace(/\*\*Company Experience:\*\*/g, '**Company Experience and Capabilities:**')
          + `

## Technical Approach

We propose a comprehensive approach that addresses all technical requirements while ensuring quality, timeline adherence, and cost-effectiveness. Our methodology includes:

- Detailed project planning and risk assessment
- Quality assurance and compliance with all standards
- Regular progress reporting and stakeholder communication
- Post-implementation support and maintenance

## Project Management

Our proven project management framework ensures successful delivery:
- Dedicated project manager with relevant experience
- Clear communication channels and regular updates
- Proactive risk management and mitigation strategies
- Adherence to agreed timelines and budget constraints

## Conclusion

We look forward to the opportunity to discuss our proposal in detail and demonstrate how ${profile?.name || 'our company'} can deliver exceptional value for this important project.

Sincerely,
${profile?.name || 'Our Company'} Team`;

        insights = [
          {
            change: "Enhanced company background section",
            explanation: "The company background section has been strengthened with more detailed information about experience and capabilities. This provides confidence to the evaluation panel about the company's credibility and suitability for this project."
          },
          {
            change: "Added technical approach section",
            explanation: "A new technical approach section has been added to demonstrate clear and structured methodology. This helps the evaluation panel understand how the company will successfully execute the project."
          },
          {
            change: "Improved document structure and formatting",
            explanation: "The document structure has been improved with clearer headings and consistent formatting. This enhances readability and professionalism of the proposal."
          }
        ];
>>>>>>> 7f62bea7
      }

      return res.status(200).json({ 
        improvedContent,
<<<<<<< HEAD
        improvements: [
          'Incorporated user feedback and instructions',
          'Enhanced content based on specific requirements',
          'Maintained professional tone and structure',
          'Aligned with tender requirements'
        ]
=======
        insights
>>>>>>> 7f62bea7
      });
    }

    // Use structured prompt system for OpenAI
    try {
      const context = {
        tender: {
          title: tender.title,
          description: tender.description,
          agency: tender.agency,
          category: tender.category,
          budget: tender.budget,
          requirements: tender.requirements
        },
        company: {
          name: profile?.name,
          registrationNumber: profile?.registration_number,
          certifications: profile?.certifications,
          experience: profile?.experience,
          contactEmail: profile?.contact_email
        },
        proposalContent
      };

      const messages = buildPrompt('PROPOSAL_IMPROVEMENT', context, '', userInstruction, chatHistory);
      const config = TASK_CONFIGS.PROPOSAL_IMPROVEMENT;

      const response = await fetch("https://api.openai.com/v1/chat/completions", {
        method: 'POST',
        headers: {
          'Content-Type': 'application/json',
          'Authorization': `Bearer ${process.env.OPENAI_API_KEY}`
        },
        body: JSON.stringify({
          ...config,
          messages
        })
      });

      if (!response.ok) {
        throw new Error(`OpenAI API error: ${response.status}`);
      }

      const data = await response.json();
      const responseText = data.choices[0].message.content.trim();
      
      // Validate the response
      const validation = validateResponse(responseText, 'PROPOSAL_IMPROVEMENT');
      if (!validation.isValid) {
        console.warn('AI response validation failed:', validation.issues);
      }
      
<<<<<<< HEAD
      return res.status(200).json({ 
        improvedContent,
        improvements: [
          'Enhanced based on user instructions',
          'Improved technical approach',
          'Strengthened value proposition',
          'Better alignment with requirements'
        ],
        validation: validation.isValid ? 'passed' : 'warning'
      });
=======
      // Parse the JSON response with better error handling
      try {
        // First, try to extract JSON from the response
        const jsonMatch = responseText.match(/\{[\s\S]*\}/);
        if (!jsonMatch) {
          throw new Error('No JSON found in AI response');
        }

        let jsonString = jsonMatch[0];
        
        // Try to parse the JSON directly first
        let parsedResult;
        try {
          parsedResult = JSON.parse(jsonString);
        } catch (firstParseError) {
          console.warn('First JSON parse failed, attempting to sanitize:', firstParseError.message);
          
          // If direct parsing fails, try to fix common JSON issues
          // Handle unescaped newlines and quotes in the improvedContent field
          jsonString = jsonString.replace(
            /"improvedContent":\s*"([^"]*(?:\\.[^"]*)*)"/, 
            (match, content) => {
              const sanitizedContent = sanitizeJsonString(content);
              return `"improvedContent": "${sanitizedContent}"`;
            }
          );
          
          // Try parsing again after sanitization
          parsedResult = JSON.parse(jsonString);
        }

        // Validate the parsed result structure
        if (!parsedResult.improvedContent) {
          throw new Error('Missing improvedContent in AI response');
        }

        return res.status(200).json({
          improvedContent: parsedResult.improvedContent,
          insights: parsedResult.insights || [],
          validation: validation.isValid ? 'passed' : 'warning'
        });
        
      } catch (parseError) {
        console.error('Failed to parse AI response:', parseError);
        console.error('Raw response:', responseText);
        
        // Fallback: treat the entire response as improved content
        return res.status(200).json({
          improvedContent: responseText,
          insights: [
            {
              change: "Content has been improved by AI",
              explanation: "AI has made general improvements to the proposal based on tender context and company profile. The AI response could not be fully processed but the content has been enhanced."
            }
          ],
          validation: 'fallback'
        });
      }
>>>>>>> 7f62bea7
    } catch (aiError) {
      console.error('AI improvement error:', aiError);
      // Fall back to preserving original content with language detection
      const detectedLang = detectLanguage(proposalContent);
      const fallbackMessage = detectedLang === 'ms' 
        ? '\n\n*Perkhidmatan penambahbaikan AI tidak tersedia buat masa ini*'
        : '\n\n*AI improvement service temporarily unavailable*';
        
      return res.status(200).json({ 
        improvedContent: proposalContent + fallbackMessage,
        insights: [
          {
            change: detectedLang === 'ms' ? "Perkhidmatan AI tidak tersedia" : "AI service unavailable",
            explanation: detectedLang === 'ms' 
              ? `Sistem AI mengalami masalah teknikal. Kandungan asal dalam bahasa ${detectedLang === 'ms' ? 'Bahasa Malaysia' : 'Inggeris'} telah dikekalkan. Sila cuba lagi kemudian atau hubungi sokongan teknikal.`
              : `The AI system experienced technical issues. Original content in ${detectedLang === 'ms' ? 'Bahasa Malaysia' : 'English'} has been preserved. Please try again later or contact technical support.`
          }
        ]
      });
    }
  } catch (error) {
    console.error('Proposal improvement error:', error);
    return res.status(500).json({ error: 'Failed to improve proposal' });
  }
}<|MERGE_RESOLUTION|>--- conflicted
+++ resolved
@@ -211,42 +211,16 @@
 
     // Mock AI improvement (preserves input language)
     if (!process.env.OPENAI_API_KEY) {
-<<<<<<< HEAD
-      // Simulate AI improvement with enhanced content based on user instruction
-      let improvedContent = proposalContent;
-      
-      if (userInstruction.toLowerCase().includes('add') || userInstruction.toLowerCase().includes('include')) {
-        improvedContent += `\n\n## Additional Information\n\nBased on your request: ${userInstruction}\n\nWe have incorporated the requested information to strengthen our proposal and better align with your specific requirements.`;
-      } else if (userInstruction.toLowerCase().includes('remove') || userInstruction.toLowerCase().includes('delete')) {
-        improvedContent = proposalContent.replace(/\[Your Company Name\]/g, profile?.name || 'Your Company Name');
-      } else if (userInstruction.toLowerCase().includes('emphasize') || userInstruction.toLowerCase().includes('highlight')) {
-        improvedContent = proposalContent.replace(/## Executive Summary\n\n.*?\n\n/s, `## Executive Summary
-
-**HIGHLIGHTED:** We are pleased to submit our comprehensive proposal for "${tender.title}" as advertised by ${tender.agency}. ${userInstruction} Our proven track record and specialized expertise make us uniquely positioned to deliver exceptional results that exceed your expectations while ensuring full compliance with all requirements.
-
-`);
-      } else {
-        // General improvement
-        improvedContent = proposalContent
-          .replace(/\[Your Company Name\]/g, profile?.name || 'Your Company Name')
-          .replace(/## Executive Summary\n\n.*?\n\n/s, `## Executive Summary
-
-We are pleased to submit our comprehensive proposal for "${tender.title}" as advertised by ${tender.agency}. With our proven track record and specialized expertise, we are uniquely positioned to deliver exceptional results that exceed your expectations while ensuring full compliance with all requirements.
-
-Our approach combines industry best practices with innovative solutions, backed by our experienced team and commitment to quality excellence. We understand the critical importance of this project and are prepared to dedicate our full resources to ensure successful completion within the specified timeline and budget.
-
-`);
-=======
-      let improvedContent;
-      let insights;
-      
-      if (detectedLanguage === 'ms') {
-        // Input is in Malay, improve in Malay
-        improvedContent = proposalContent
-          .replace(/\*\*Latar Belakang Syarikat:\*\*/g, '**Latar Belakang Syarikat:**')
-          .replace(/\*\*Sijil:\*\*/g, '**Pensijilan dan Kelayakan:**')
-          .replace(/\*\*Pengalaman Syarikat:\*\*/g, '**Pengalaman dan Kepakaran Syarikat:**')
-          + `
+  let improvedContent;
+  let insights;
+
+  if (detectedLanguage === 'ms') {
+    // Input is in Malay, improve in Malay
+    improvedContent = proposalContent
+      .replace(/\*\*Latar Belakang Syarikat:\*\*/g, '**Latar Belakang Syarikat:**')
+      .replace(/\*\*Sijil:\*\*/g, '**Pensijilan dan Kelayakan:**')
+      .replace(/\*\*Pengalaman Syarikat:\*\*/g, '**Pengalaman dan Kepakaran Syarikat:**')
+      + `
 
 ## Pendekatan Teknikal
 
@@ -264,27 +238,27 @@
 Yang benar,
 Pasukan ${profile?.name || 'Syarikat Kami'}`;
 
-        insights = [
-          {
-            change: "Diperkukuhkan bahagian latar belakang syarikat",
-            explanation: "Bahagian latar belakang syarikat telah diperkukuhkan dengan maklumat yang lebih terperinci tentang pengalaman dan keupayaan syarikat. Ini memberikan keyakinan kepada panel penilai tentang kredibiliti dan kesesuaian syarikat untuk projek ini."
-          },
-          {
-            change: "Ditambah bahagian pendekatan teknikal",
-            explanation: "Bahagian pendekatan teknikal yang baru ditambah menunjukkan metodologi yang jelas dan terstruktur. Ini membantu panel penilai memahami bagaimana syarikat akan melaksanakan projek dengan jayanya."
-          },
-          {
-            change: "Diperbaiki struktur dan format dokumen",
-            explanation: "Struktur dokumen telah diperbaiki dengan penggunaan tajuk yang lebih jelas dan format yang konsisten. Ini meningkatkan kebolehbacaan dan profesionalisme cadangan."
-          }
-        ];
-      } else {
-        // Input is in English, improve in English
-        improvedContent = proposalContent
-          .replace(/\*\*Company Background:\*\*/g, '**Company Background and Expertise:**')
-          .replace(/\*\*Certifications:\*\*/g, '**Certifications and Qualifications:**')
-          .replace(/\*\*Company Experience:\*\*/g, '**Company Experience and Capabilities:**')
-          + `
+    insights = [
+      {
+        change: "Diperkukuhkan bahagian latar belakang syarikat",
+        explanation: "Bahagian latar belakang syarikat telah diperkukuhkan dengan maklumat yang lebih terperinci tentang pengalaman dan keupayaan syarikat. Ini memberikan keyakinan kepada panel penilai tentang kredibiliti dan kesesuaian syarikat untuk projek ini."
+      },
+      {
+        change: "Ditambah bahagian pendekatan teknikal",
+        explanation: "Bahagian pendekatan teknikal yang baru ditambah menunjukkan metodologi yang jelas dan terstruktur. Ini membantu panel penilai memahami bagaimana syarikat akan melaksanakan projek dengan jayanya."
+      },
+      {
+        change: "Diperbaiki struktur dan format dokumen",
+        explanation: "Struktur dokumen telah diperbaiki dengan penggunaan tajuk yang lebih jelas dan format yang konsisten. Ini meningkatkan kebolehbacaan dan profesionalisme cadangan."
+      }
+    ];
+  } else {
+    // Input is in English, improve in English
+    improvedContent = proposalContent
+      .replace(/\*\*Company Background:\*\*/g, '**Company Background and Expertise:**')
+      .replace(/\*\*Certifications:\*\*/g, '**Certifications and Qualifications:**')
+      .replace(/\*\*Company Experience:\*\*/g, '**Company Experience and Capabilities:**')
+      + `
 
 ## Technical Approach
 
@@ -310,35 +284,45 @@
 Sincerely,
 ${profile?.name || 'Our Company'} Team`;
 
-        insights = [
-          {
-            change: "Enhanced company background section",
-            explanation: "The company background section has been strengthened with more detailed information about experience and capabilities. This provides confidence to the evaluation panel about the company's credibility and suitability for this project."
-          },
-          {
-            change: "Added technical approach section",
-            explanation: "A new technical approach section has been added to demonstrate clear and structured methodology. This helps the evaluation panel understand how the company will successfully execute the project."
-          },
-          {
-            change: "Improved document structure and formatting",
-            explanation: "The document structure has been improved with clearer headings and consistent formatting. This enhances readability and professionalism of the proposal."
-          }
-        ];
->>>>>>> 7f62bea7
+    insights = [
+      {
+        change: "Enhanced company background section",
+        explanation: "The company background section has been enhanced to highlight experience and expertise in relevant industries. This reassures evaluators of the company's capability."
+      },
+      {
+        change: "Added technical approach section",
+        explanation: "A new technical approach section outlines the company's methodology and strategies to deliver the project successfully, demonstrating thorough planning and professionalism."
+      },
+      {
+        change: "Improved document structure and formatting",
+        explanation: "Headings and formatting have been refined for better readability and presentation quality."
+      }
+    ];
+  }
+
+  return res.status(200).json({
+    improvedContent,
+    insights,
+    detectedLanguage,
+    tender: {
+      title: tender.title,
+      agency: tender.agency,
+    }
+  });
+}
+
       }
 
       return res.status(200).json({ 
         improvedContent,
-<<<<<<< HEAD
+
         improvements: [
           'Incorporated user feedback and instructions',
           'Enhanced content based on specific requirements',
           'Maintained professional tone and structure',
           'Aligned with tender requirements'
-        ]
-=======
+        ],
         insights
->>>>>>> 7f62bea7
       });
     }
 
@@ -391,77 +375,63 @@
         console.warn('AI response validation failed:', validation.issues);
       }
       
-<<<<<<< HEAD
-      return res.status(200).json({ 
-        improvedContent,
-        improvements: [
-          'Enhanced based on user instructions',
-          'Improved technical approach',
-          'Strengthened value proposition',
-          'Better alignment with requirements'
-        ],
-        validation: validation.isValid ? 'passed' : 'warning'
-      });
-=======
-      // Parse the JSON response with better error handling
-      try {
-        // First, try to extract JSON from the response
-        const jsonMatch = responseText.match(/\{[\s\S]*\}/);
-        if (!jsonMatch) {
-          throw new Error('No JSON found in AI response');
-        }
-
-        let jsonString = jsonMatch[0];
-        
-        // Try to parse the JSON directly first
-        let parsedResult;
-        try {
-          parsedResult = JSON.parse(jsonString);
-        } catch (firstParseError) {
-          console.warn('First JSON parse failed, attempting to sanitize:', firstParseError.message);
-          
-          // If direct parsing fails, try to fix common JSON issues
-          // Handle unescaped newlines and quotes in the improvedContent field
-          jsonString = jsonString.replace(
-            /"improvedContent":\s*"([^"]*(?:\\.[^"]*)*)"/, 
-            (match, content) => {
-              const sanitizedContent = sanitizeJsonString(content);
-              return `"improvedContent": "${sanitizedContent}"`;
-            }
-          );
-          
-          // Try parsing again after sanitization
-          parsedResult = JSON.parse(jsonString);
-        }
-
-        // Validate the parsed result structure
-        if (!parsedResult.improvedContent) {
-          throw new Error('Missing improvedContent in AI response');
-        }
-
-        return res.status(200).json({
-          improvedContent: parsedResult.improvedContent,
-          insights: parsedResult.insights || [],
-          validation: validation.isValid ? 'passed' : 'warning'
-        });
-        
-      } catch (parseError) {
-        console.error('Failed to parse AI response:', parseError);
-        console.error('Raw response:', responseText);
-        
-        // Fallback: treat the entire response as improved content
-        return res.status(200).json({
-          improvedContent: responseText,
-          insights: [
-            {
-              change: "Content has been improved by AI",
-              explanation: "AI has made general improvements to the proposal based on tender context and company profile. The AI response could not be fully processed but the content has been enhanced."
-            }
-          ],
-          validation: 'fallback'
-        });
-      }
->>>>>>> 7f62bea7
+try {
+  const jsonMatch = responseText.match(/\{[\s\S]*\}/);
+  if (!jsonMatch) {
+    throw new Error('No JSON found in AI response');
+  }
+
+  let jsonString = jsonMatch[0];
+  
+  let parsedResult;
+  try {
+    parsedResult = JSON.parse(jsonString);
+  } catch (firstParseError) {
+    console.warn('First JSON parse failed, attempting to sanitize:', firstParseError.message);
+    jsonString = jsonString.replace(
+      /"improvedContent":\s*"([^"]*(?:\\.[^"]*)*)"/, 
+      (match, content) => {
+        const sanitizedContent = sanitizeJsonString(content);
+        return `"improvedContent": "${sanitizedContent}"`;
+      }
+    );
+    parsedResult = JSON.parse(jsonString);
+  }
+
+  if (!parsedResult.improvedContent) {
+    throw new Error('Missing improvedContent in AI response');
+  }
+
+  return res.status(200).json({
+    improvedContent: parsedResult.improvedContent,
+    improvements: [
+      'Enhanced based on user instructions',
+      'Improved technical approach',
+      'Strengthened value proposition',
+      'Better alignment with requirements'
+    ],
+    insights: parsedResult.insights || [],
+    validation: validation.isValid ? 'passed' : 'warning'
+  });
+  
+} catch (parseError) {
+  console.error('Failed to parse AI response:', parseError);
+  console.error('Raw response:', responseText);
+  
+  return res.status(200).json({
+    improvedContent: responseText,
+    improvements: [
+      'General improvements applied based on tender context'
+    ],
+    insights: [
+      {
+        change: "Content has been improved by AI",
+        explanation: "AI made general improvements, but response could not be fully parsed. Returning raw content."
+      }
+    ],
+    validation: 'fallback'
+  });
+}
     } catch (aiError) {
       console.error('AI improvement error:', aiError);
       // Fall back to preserving original content with language detection
